--- conflicted
+++ resolved
@@ -103,8 +103,6 @@
     SFM = 4
 
     def __lt__(self, other: "MammogramType") -> bool:
-<<<<<<< HEAD
-=======
         return self.is_preferred_to(other)
 
     def __le__(self, other: "MammogramType") -> bool:
@@ -125,35 +123,18 @@
         Returns:
             Whether the current mammogram type is preferred to the other.
         """
->>>>>>> 009409c0
         if self.is_unknown:
             return False
         elif other.is_unknown:
             return True
         return self.value < other.value
 
-<<<<<<< HEAD
-    def __gt__(self, other: "MammogramType") -> bool:
-        if self.is_unknown and not other.is_unknown:
-            return True
-        return self.value > other.value
-
-    def __le__(self, other: "MammogramType") -> bool:
-        return self < other or self == other
-
-    def __ge__(self, other: "MammogramType") -> bool:
-        return self > other or self == other
-
-    def __bool__(self) -> bool:
-        return self != MammogramType.UNKNOWN
-=======
     @staticmethod
     def get_best(types: List["MammogramType"]) -> "MammogramType":
         r"""Returns the best mammogram type from a list of types."""
         if not types:
             raise ValueError("types must not be empty")
         return min(types)
->>>>>>> 009409c0
 
     @property
     def is_unknown(self) -> bool:
